--- conflicted
+++ resolved
@@ -40,9 +40,7 @@
     "from torch.optim.lr_scheduler import MultiStepLR\n",
     "\n",
     "import matplotlib.pyplot as plt\n",
-    "%matplotlib inline\n",
-    "\n",
-    "my_cuda = torch.device('cuda')"
+    "%matplotlib inline"
    ]
   },
   {
@@ -58,10 +56,8 @@
    "metadata": {},
    "outputs": [],
    "source": [
-    "#coords = np.load('./data/ala2_coordinates.npy')\n",
-    "#forces = np.load('./data/ala2_forces.npy')\n",
-    "coords = np.load('/chianti/nec4/alanineDipeptide/coordforce.npy',mmap_mode='r')[::,:15].reshape(1000000,5,3).astype('float32')\n",
-    "forces = np.load('/chianti/nec4/alanineDipeptide/coordforce.npy',mmap_mode='r')[::,15:].reshape(1000000,5,3).astype('float32')"
+    "coords = np.load('./data/ala2_coordinates.npy')\n",
+    "forces = np.load('./data/ala2_forces.npy')"
    ]
   },
   {
@@ -82,7 +78,7 @@
     "print(\"Coordinates size: {}\".format(coords.shape))\n",
     "print(\"Force: {}\".format(forces.shape))\n",
     "\n",
-    "ala_data = MoleculeDataset(coords,forces,device=my_cuda)\n",
+    "ala_data = MoleculeDataset(coords,forces)\n",
     "print(\"Dataset length: {}\".format(len(ala_data)))"
    ]
   },
@@ -204,7 +200,7 @@
    "outputs": [],
    "source": [
     "# Start by scaling according to mean and standard deviation\n",
-    "layers = [ZscoreLayer(zscores,device=my_cuda).float()]\n",
+    "layers = [ZscoreLayer(zscores)]\n",
     "\n",
     "# The first hidden layer goes from number of features to 160\n",
     "num_feat = len(all_stats)\n",
@@ -302,8 +298,6 @@
    "metadata": {},
    "outputs": [],
    "source": [
-    "import time\n",
-    "t0 = time.time()\n",
     "for epoch in range(1, num_epochs+1):\n",
     "    scheduler.step()\n",
     "    test_loss = 0.00\n",
@@ -323,8 +317,6 @@
     "                    \"Batch: {: <5} Train: {: <20} Test: {: <20}\".format(\n",
     "                        num+1, batch_loss, test_loss)\n",
     "                )\n",
-    "        del coord\n",
-    "        del force\n",
     "    train_loss = dataset_loss(ala2_net, trainloader)\n",
     "    #test_loss = dataset_loss(ala2_net, self.testloader).data\n",
     "    if verbose:\n",
@@ -334,12 +326,8 @@
     "    epoch, train_loss, test_loss))\n",
     "        epochal_train_losses.append(train_loss)\n",
     "        #epochal_test_losses.append(test_loss)\n",
-<<<<<<< HEAD
-    "print(\"Time Elapsed: {}\".format(time.time()-t0))        \n",
-=======
 
     "        \n",
->>>>>>> 7118489c
     "if save_model:\n",
     "    torch.save(ala2_net,\"{}/ala2_net.pt\".format(directory))"
    ]
