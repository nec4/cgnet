--- conflicted
+++ resolved
@@ -147,13 +147,7 @@
             supplied to the CGnet, then this energy is the sum of network
             and prior energies.
         force  : torch.Tensor
-<<<<<<< HEAD
-            vector forces of size
-            [n_examples, n_beads, n_cartesian_dims].
-
-=======
             vector forces of size [n_frames, n_degrees_of_freedom].
->>>>>>> 74ea1dd6
         """
         feat = coord
         if self.feature:
