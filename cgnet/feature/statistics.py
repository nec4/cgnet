# Authors: Brooke Husic, Nick Charron
# Contributors: Jiang Wang


import numpy as np
import torch
import scipy.spatial
import warnings


KBOLTZMANN = 1.38064852e-23
AVOGADRO = 6.022140857e23
JPERKCAL = 4184


class ProteinBackboneStatistics():
    """Calculation of statistics for protein backbone features; namely
   distances, angles, and dihedral cosines and sines.

    Parameters
    ----------
    data : torch.Tensor or np.array
        Coordinate data of dimension [n_frames, n_beads, n_dimensions]
<<<<<<< HEAD
    custom_features : list of tuples or None (default=None)
    backbone_inds : 'all', list or np.ndarray, or None (default='all')
        Which bead indices correspond to consecutive beads along the backbone
    get_all_distances : Boolean (default=True)
        Whether to calculate all pairwise distances
    get_backbone_angles : Boolean (default=True)
        Whether to calculate angles along the backbone
    get_backbone_dihedrals : Boolean, (default=True)
        Whether to calculate dihedral cosines and sines along the backbone
=======
    get_distances : Boolean (default=True)
        Whether to calculate distances
    get_angles : Boolean (default=True)
        Whether to calculate angles
    get_dihedrals : Boolean (default=True)
        Whether to calculate dihedral cosines and sines
>>>>>>> ed3e1c01
    temperature : float (default=300.0)
        Temperature of system
    get_redundant_distance_mapping : Boolean (default=True)
        If true, creates a redundant_distance_mapping attribute

    Attributes
    ----------
    stats_dict : dictionary
        Stores 'mean' and 'std' for caluclated features
    descriptions : dictionary
        List of indices (value) for each feature type (key)
    redundant_distance_mapping
        Redundant square distance matrix

    Example
    -------
    ds = ProteinBackboneStatistics(data, n_beads = 10)
    print(ds.stats_dict['Distances']['mean'])
    """

<<<<<<< HEAD
    def __init__(self, data, custom_features=None, backbone_inds='all',
                 get_all_distances=True, get_backbone_angles=True,
                 get_backbone_dihedrals=True, temperature=300.0):
=======
    def __init__(self, data,
                 get_distances=True, get_angles=True,
                 get_dihedrals=True, temperature=300.0,
                 get_redundant_distance_mapping=True):
>>>>>>> ed3e1c01
        if torch.is_tensor(data):
            self.data = data.detach().numpy()
        else:
            self.data = data

        self.n_frames = self.data.shape[0]
        self.n_beads = self.data.shape[1]
        self.temperature = temperature

        if custom_features is not None:
            if (np.min([len(feat) for feat in custom_features]) < 2 or
                np.max([len(feat) for feat in custmo_features]) > 4):
                raise ValueError(
                "Custom features must be tuples of length 2, 3, or 4."
                    )
            self._custom_distances = [feat for feat in custom_features if len(feat) == 2]
            self._custom_angles = [feat for feat in custom_features if len(feat) == 3]
            self._custom_dihedrals = [feat for feat in custom_features if len(feat) == 4]

        if type(backbone_inds) is str:
            if backbone_inds == 'all':
                self.backbone_inds = np.arange(self.n_beads)
                self._backbone_map = {ind : ind for ind in range(self.n_beads)}
        elif type(backbone_inds) in [list, np.ndarray]:
            if len(np.unique(backbone_inds)) != len(backbone_inds):
                raise ValueError('Backbone is not allowed to have repeat entries')
            self.backbone_inds = np.array(backbone_inds)

            if not np.all(np.sort(self.backbone_inds) == self.backbone_inds):
                warnings.warn(
    "Your backbone indices aren't sorted: Make sure your backbone indices are in consecutive order"
                               )

            self._backbone_map = self._get_backbone_map()
        elif backbone_inds is None:
            self.backbone_inds = np.array([])
        else:
            raise RuntimeError(
                "backbone_inds must be list or np.ndarray of indices, 'all', or None"
            )
        self.n_backbone_beads = len(self.backbone_inds)

        self._get_distance_indices()
        self.stats_dict = {}

        self.distances = []
        self._adj_backbone_dists = []
        self.angles = []
        self.dihedral_cosines = []
        self.dihedral_sines = []

        self._name_dict = {
            'Distances': self.distances,
            'Angles': self.angles,
            'Dihedral_cosines': self.dihedral_cosines,
            'Dihedral_sines': self.dihedral_sines
        }
        self.descriptions = {
            'Distances': [],
            'Angles': [],
            'Dihedral_cosines': [],
            'Dihedral_sines': []
        }

<<<<<<< HEAD
        if get_all_distances:
            self._get_all_pairwise_distances()
            self._name_dict['Distances'] = self.distances
            #self._get_stats(self.distances, 'Distances')

        if get_backbone_angles:
            self._get_backbone_angles()
            self._name_dict['Angles'].append(self.backbone_angles)
            #self._get_stats(self.angles, 'Angles')

        if get_backbone_dihedrals:
            self._get_backbone_dihedrals()
            self._name_dict['Dihedral_cosines'].append(self.backbone_dihedral_cosines)
            self._name_dict['Dihedral_sines'].append(self.backbone_dihedral_sines)
            #self._get_stats(self.dihedral_cosines, 'Dihedral_cosines')
            #self._get_stats(self.dihedral_sines, 'Dihedral_sines')

    def _get_backbone_map(self):
        backbone_map = {mol_ind: bb_ind for bb_ind, mol_ind
                        in enumerate(self.backbone_inds)}
        pad_map = {mol_ind: np.nan for mol_ind
                   in range(self.n_beads) if mol_ind not in self.backbone_inds}
        return {**backbone_map, **pad_map}
=======
        self.order = []

        if get_distances:
            self._get_pairwise_distances()
            self._name_dict['Distances'] = self.distances
            self._get_stats(self.distances, 'Distances')
            self.order += ['Distances']
            if get_redundant_distance_mapping:
                self._get_redundant_distance_mapping()

        if get_angles:
            self._get_angles()
            self._name_dict['Angles'] = self.angles
            self._get_stats(self.angles, 'Angles')
            self.order += ['Angles']

        if get_dihedrals:
            self._get_dihedrals()
            self._name_dict['Dihedral_cosines'] = self.dihedral_cosines
            self._name_dict['Dihedral_sines'] = self.dihedral_sines
            self._get_stats(self.dihedral_cosines, 'Dihedral_cosines')
            self._get_stats(self.dihedral_sines, 'Dihedral_sines')
            self.order += ['Dihedral_cosines']
            self.order += ['Dihedral_sines']
>>>>>>> ed3e1c01

    def _get_key(self, key, name):
        if name == 'Dihedral_cosines':
            return tuple(list(key) + ['cos'])
        if name == 'Dihedral_sines':
            return tuple(list(key) + ['sin'])
        else:
            return key

    def _flip_dict(self, mydict):
        all_inds = np.unique(np.concatenate([list(mydict[stat].keys())
                                             for stat in mydict.keys()]))

        newdict = {}
        for i in all_inds:
            newdict[i] = {}
            for stat in mydict.keys():
                if i in mydict[stat].keys():
                    newdict[i][stat] = mydict[stat][i]
        return newdict

    def get_zscores(self, tensor=True, as_dict=True, flip_dict=True):
        """Obtain zscores (mean and standard deviation) for features

        Parameters
        ----------
        tensor : Boolean (default=True)
            Returns (innermost data) of type torch.Tensor if True and np.array
             if False
        as_dict : Boolean (default=True)
            Returns a dictionary instead of an array (see "Returns"
            documentation)
        flip_dict : Boolean (default=True)
            Returns a dictionary with outer keys as indices if True and
            outer keys as statistic string names if False

        Returns
        -------
        zscore_dict : python dictionary (if as_dict=True)
            If flip_dict is True, the outer keys will be bead pairs, triples,
            or quadruples+phase, e.g. (1, 2) or (0, 1, 2, 3, 'cos'), and
            the inner keys will be 'mean' and 'std' statistics.
            If flip_dict is False, the outer keys will be the 'mean' and 'std'
            statistics and the inner keys will be bead pairs, triples, or
            quadruples+phase
        zscore_array : torch.Tensor or np.array (if as_dict=False)
            2 by n tensor/array with means in the first row and
            standard deviations in the second row, where n is
            the number of features
        """
        for key in self.order:
            if self._name_dict[key] is None:
                raise ValueError("{} have not been calculated".format(key))

        zscore_keys = np.sum([[self._get_key(key, name)
                               for key in self.descriptions[name]]
                              for name in self.order])
        zscore_array = np.vstack([
            np.concatenate([self.stats_dict[key][stat]
                            for key in self.order]) for stat in ['mean', 'std']])
        if tensor:
            zscore_array = torch.from_numpy(zscore_array).float()

        if as_dict:
            zscore_dict = {}
            for i, stat in enumerate(['mean', 'std']):
                zscore_dict[stat] = dict(zip(zscore_keys, zscore_array[i, :]))
            if flip_dict:
                zscore_dict = self._flip_dict(zscore_dict)
            return zscore_dict
        else:
            return zscore_array

    def get_bond_constants(self, tensor=True, as_dict=True, zscores=True,
                           flip_dict=True):
        """Obtain bond constants (K values and means) for adjacent distance
           and angle features. K values depend on the temperature.

        Parameters
        ----------
        tensor : Boolean (default=True)
            Returns (innermost data) of type torch.Tensor if True and np.array
             if False
        as_dict : Boolean (default=True)
            Returns a dictionary instead of an array (see "Returns"
            documentation)
        zscores : Boolean (default=True)
            Includes results from the get_zscores() method if True;
            only allowed if as_dict is also True
        flip_dict : Boolean (default=True)
            Returns a dictionary with outer keys as indices if True and
            outer keys as statistic string names if False

        Returns
        -------
        bondconst_dict : python dictionary (if as_dict=True)
            If flip_dict is True, the outer keys will be bead pairs, triples,
            or quadruples+phase, e.g. (1, 2) or (0, 1, 2, 3, 'cos'), and
            the inner keys will be 'mean', 'std', and 'k' statistics (only
            'mean' and 'k', and no quadruples, if zscores is False)
            If flip_dict is False, the outer keys will be the 'mean', 'std',
            and 'k' statistics (only 'mean' and 'k' if zscores if False) and
            the inner keys will be bead pairs, triples, or, unless zscores is
            False, quadruples+phase
        bondconst_array : torch.Tensor or np.array (if as_dict=False)
            2 by n tensor/array with bond constants in the first row and
            means in the second row, where n is the number of adjacent
            pairwise distances plus the number of angles
        """
        if zscores and not as_dict:
            raise RuntimeError('zscores can only be True if as_dict is True')

        if self.distances is None or self.angles is None:
            raise RuntimeError(
                'Must compute distances and angles in order to get bond constants'
            )

        self.beta = JPERKCAL/KBOLTZMANN/AVOGADRO/self.temperature

        bond_mean = self.stats_dict['Distances']['mean'][:self.n_beads-1]
        angle_mean = self.stats_dict['Angles']['mean']

        bond_var = self.stats_dict['Distances']['std'][:self.n_beads-1]**2
        angle_var = self.stats_dict['Angles']['std']**2

        bond_keys = self.descriptions['Distances'][:self.n_beads-1]
        angle_keys = self.descriptions['Angles']

        K_bond = 1/bond_var/self.beta
        K_angle = 1/angle_var/self.beta

        bondconst_keys = np.sum([bond_keys, angle_keys])
        bondconst_array = np.vstack([np.concatenate([K_bond, K_angle]),
                                     np.concatenate([bond_mean, angle_mean])])
        if not tensor:
            bondconst_array = torch.from_numpy(bondconst_array)

        if as_dict:
            if zscores:
                bondconst_dict = self.get_zscores(tensor=tensor, as_dict=True,
                                                  flip_dict=False)
                bondconst_dict['k'] = dict(zip(bondconst_keys,
                                               bondconst_array[0, :]))
            else:
                bondconst_dict = {}
                for i, stat in enumerate(['k', 'mean']):
                    bondconst_dict[stat] = dict(zip(bondconst_keys,
                                                    bondconst_array[i, :]))
            if flip_dict:
                bondconst_dict = self._flip_dict(bondconst_dict)
            return bondconst_dict
        else:
            return bondconst_array

    def _get_distance_indices(self):
        """Determines indices of pairwise distance features
        """
<<<<<<< HEAD
        order = []
        adj_backbone_pairs = []
        for increment in range(1, self.data.shape[1]):
            for i in range(self.data.shape[1] - increment):
                order.append((i, i+increment))
                if self.backbone_inds is not None:
                    if (self._backbone_map[i+increment]
                        - self._backbone_map[i] == 1):
                        adj_backbone_pairs.append((i, i+increment))
        self._order = order
        self._adj_backbone_pairs = adj_backbone_pairs
=======
        pair_order = []
        adj_pairs = []
        for increment in range(1, self.data.shape[1]):
            for i in range(self.data.shape[1] - increment):
                pair_order.append((i, i+increment))
                if increment == 1:
                    adj_pairs.append((i, i+increment))
        self._pair_order = pair_order
        self._adj_pairs = adj_pairs
>>>>>>> ed3e1c01

    def _get_stats(self, X, key):
        """Populates stats dictionary with mean and std of feature
        """
        mean = np.mean(X, axis=0)
        std = np.std(X, axis=0)
        var = np.var(X, axis=0)
        self.stats_dict[key] = {}
        self.stats_dict[key]['mean'] = mean
        self.stats_dict[key]['std'] = std

    def _get_all_pairwise_distances(self):
        """Obtain pairwise distances for all pairs of beads;
           shape=(n_frames, n_beads-1)
        """
        dlist = np.empty([self.n_frames,
                          len(self._pair_order)])
        for frame in range(self.n_frames):
            dmat = scipy.spatial.distance.squareform(
                scipy.spatial.distance.pdist(self.data[frame]))
            frame_dists = [dmat[self._pair_order[i]]
                           for i in range(len(self._pair_order))]
            dlist[frame, :] = frame_dists
        self.distances = dlist
        self.descriptions['Distances'] = self._pair_order

    def _get_adjacent_backbone_distances(self):
        """Obtain adjacent backbone distances; 
        shape=(n_frames, n_backbone_beads-1, 3)
        """
        # self.adj_dists = self.data[:][:, 1:] - \
        #     self.data[:][:, :(self.n_beads-1)]
        self._adj_backbone_dists = (self.data[:, self.backbone_inds[1:]] -
                                   self.data[:, self.backbone_inds[:-1]])

    def _get_backbone_angles(self):
        """Obtain angles of all adjacent triplets;
        shape=(n_frames, n_backbone_beads-2)
        """
        if len(self._adj_backbone_dists) == 0:
            self._get_adjacent_backbone_distances()

        base = self._adj_backbone_dists[:, 0:(self.n_backbone_beads-2), :]
        offset = self._adj_backbone_dists[:, 1:(self.n_backbone_beads-1), :]

        descriptions = []
        self.backbone_angles = np.arccos(np.sum(base*offset, axis=2)/np.linalg.norm(
            base, axis=2)/np.linalg.norm(offset, axis=2))
        descriptions.extend([(self.backbone_inds[i], self.backbone_inds[i+1],
                              self.backbone_inds[i+2])
                              for i in range(self.n_backbone_beads-2)])
        self.descriptions['Angles'].extend(descriptions)

    def _get_backbone_dihedrals(self):
        """Obtain angles of all adjacent quartets;
        shape=(n_frames, n_backbone_beads-3)
        """
        if len(self._adj_backbone_dists) == 0:
            self._get_adjacent_backbone_distances()

        base = self._adj_backbone_dists[:, 0:(self.n_backbone_beads-2), :]
        offset = self._adj_backbone_dists[:, 1:(self.n_backbone_beads-1), :]
        offset_2 = self._adj_backbone_dists[:, 1:(self.n_backbone_beads-2), :]

        cross_product_adj = np.cross(base, offset, axis=2)
        cp_base = cross_product_adj[:, 0:(self.n_backbone_beads-3), :]
        cp_offset = cross_product_adj[:, 1:(self.n_backbone_beads-2), :]

        plane_vector = np.cross(cp_offset, offset_2, axis=2)
        pv_base = plane_vector[:, 0:(self.n_backbone_beads-3), :]

        descriptions = []
        self.backbone_dihedral_cosines = np.sum(cp_base*cp_offset, axis=2)/np.linalg.norm(
            cp_base, axis=2)/np.linalg.norm(cp_offset, axis=2)

        self.backbone_dihedral_sines = np.sum(cp_base*pv_base, axis=2)/np.linalg.norm(
            cp_base, axis=2)/np.linalg.norm(pv_base, axis=2)
        descriptions.extend([(self.backbone_inds[i], self.backbone_inds[i+1],
                              self.backbone_inds[i+2], self.backbone_inds[i+3])
                              for i in range(self.n_backbone_beads-3)])
        self.descriptions['Dihedral_cosines'].extend(descriptions)
        self.descriptions['Dihedral_sines'].extend(descriptions)

    def return_indices(self, feature_type):
        """Return all indices for specified feature type. Useful for
        constructing priors or other layers that make callbacks to
        a subset of features output from a ProteinBackboneFeature()
        layer

        Parameters
        ----------
        feature_type : str in {'Distances', 'Bonds', 'Angles',
                               'Dihedral_sines', 'Dihedral_cosines'}
            specifies for which feature type the indices should be returned

        Returns
        -------
        indices : list(int)
            list of integers corresponding the indices of specified features
            output from a ProteinBackboneFeature() layer.

        """
        if feature_type not in self.descriptions.keys() and feature_type != 'Bonds':
            raise RuntimeError(
                "Error: \'{}\' is not a valid backbone feature.".format(feature_type))
        nums = [len(self.descriptions[i]) for i in self.order]
        start_idx = 0
        for num, desc in zip(nums, self.order):
            if feature_type == desc or (feature_type == 'Bonds'
                                        and desc == 'Distances'):
                break
            else:
                start_idx += num
        if feature_type == 'Bonds':
            indices = [self.descriptions['Distances'].index(pair)
                       for pair in self._adj_pairs]
        if feature_type != 'Bonds':
            indices = range(0, len(self.descriptions[feature_type]))
        indices = [idx + start_idx for idx in indices]
        return indices

    def _get_redundant_distance_mapping(self):
        """Reformulates pairwise distances from shape [n_examples, n_dist]
        to shape [n_examples, n_beads, n_neighbors]

        This is done by finding the index mapping between non-redundant and
        redundant representations of the pairwise distances. This mapping can
        then be supplied to Schnet-related features, such as a
        RadialBasisFunction() layer, which use redundant pairwise distance
        representations.

        """
        pairwise_dist_inds = [zipped_pair[1] for zipped_pair in sorted(
                                [z for z in zip(self._pair_order,
                                                np.arange(len(self._pair_order)))
                                 ])
                            ]
        map_matrix = scipy.spatial.distance.squareform(pairwise_dist_inds)
        map_matrix = map_matrix[~np.eye(map_matrix.shape[0],
                                        dtype=bool)].reshape(
                                            map_matrix.shape[0], -1)
        self.redundant_distance_mapping = map_matrix


def kl_divergence(dist_1, dist_2):
    r"""Compute the Kullback-Leibler (KL) divergence between two discrete
    distributions according to:

    \sum_i P_i \log(P_i / Q_i)

    where P_i is the reference distribution and Q_i is the test distribution

    Parameters
    ----------
    dist_1 : numpy.array
        reference distribution of shape [n,] for n points
    dist_2 : numpy.array
        test distribution of shape [n,] for n points

    Returns
    -------
    divergence : float
        the Kullback-Leibler divergence of the two distributions

    Notes
    -----
    The KL divergence is not symmetric under distribution exchange;
    the expectation is taken over the reference distribution.

    """
    if len(dist_1) != len(dist_2):
        raise ValueError('Distributions must be of equal length')

    dist_1m = np.ma.masked_where(dist_1 == 0, dist_1)
    dist_2m = np.ma.masked_where(dist_2 == 0, dist_2)
    summand = dist_1m * np.ma.log(dist_1m / dist_2m)
    divergence = np.ma.sum(summand)
    return divergence


def js_divergence(dist_1, dist_2):
    r"""Compute the Jenson-Shannon (JS) divergence between two discrete
    distributions according to:

    0.5 * \sum_i P_i \log(P_i / M_i) + 0.5 * \sum_i Q_i \log(Q_i / M_i),

    where M_i is the elementwise mean of P_i and Q_i. This is equivalent to,

    0.5 * kl_divergence(P, Q) + 0.5 * kl_divergence(Q, P).

    Parameters
    ----------
    dist_1 : numpy.array
        first distribution of shape [n,] for n points
    dist_2 : numpy.array
        second distribution of shape [n,] for n points

    Returns
    -------
    divergence : float
        the Jenson-Shannon divergence of the two distributions

    Notes
    -----
    The JS divergence is the symmetrized extension of the KL divergence.
    It is also referred to as the information radius.

    References
    ----------
    Lin, J. (1991). Divergence measures based on the Shannon entropy.
        IEEE Transactions on Information Theory.
        https://dx.doi.org/10.1109/18.61115

    """
    if len(dist_1) != len(dist_2):
        raise ValueError('Distributions must be of equal length')

    dist_1m = np.ma.masked_where(dist_1 == 0, dist_1)
    dist_2m = np.ma.masked_where(dist_2 == 0, dist_2)
    elementwise_mean = 0.5 * (dist_1m + dist_2m)
    divergence = (0.5*kl_divergence(dist_1m, elementwise_mean) +
                  0.5*kl_divergence(dist_2m, elementwise_mean))
    return divergence


def histogram_intersection(dist_1, dist_2, bins=None):
    """Compute the intersection between two histograms

    Parameters
    ----------
    dist_1 : numpy.array
        first distribution of shape [n,] for n points
    dist_2 : numpy.array
        second distribution of shape [n,] for n points
    bins : None or numpy.array (default=None)
        bins for both dist1 and dist2; must be identical for both
        distributions of shape [k,] for k bins. If None,
        uniform bins are assumed

    Returns
    -------
    intersect : float
        The intersection of the two histograms; i.e., the overlapping density
    """
    if len(dist_1) != len(dist_2):
        raise ValueError('Distributions must be of equal length')
    if bins is not None and len(dist_1) + 1 != len(bins):
        raise ValueError('Bins length must be 1 more than distribution length')

    if bins is None:
        intervals = np.repeat(1/len(dist_1), len(dist_1))
    else:
        intervals = np.diff(bins)

    dist_1m = np.ma.masked_where(dist_1*dist_2 == 0, dist_1)
    dist_2m = np.ma.masked_where(dist_1*dist_2 == 0, dist_2)

    intersection = np.ma.multiply(np.ma.min([dist_1m, dist_2m], axis=0),
                                  intervals).sum()
    return intersection<|MERGE_RESOLUTION|>--- conflicted
+++ resolved
@@ -21,7 +21,6 @@
     ----------
     data : torch.Tensor or np.array
         Coordinate data of dimension [n_frames, n_beads, n_dimensions]
-<<<<<<< HEAD
     custom_features : list of tuples or None (default=None)
     backbone_inds : 'all', list or np.ndarray, or None (default='all')
         Which bead indices correspond to consecutive beads along the backbone
@@ -31,14 +30,6 @@
         Whether to calculate angles along the backbone
     get_backbone_dihedrals : Boolean, (default=True)
         Whether to calculate dihedral cosines and sines along the backbone
-=======
-    get_distances : Boolean (default=True)
-        Whether to calculate distances
-    get_angles : Boolean (default=True)
-        Whether to calculate angles
-    get_dihedrals : Boolean (default=True)
-        Whether to calculate dihedral cosines and sines
->>>>>>> ed3e1c01
     temperature : float (default=300.0)
         Temperature of system
     get_redundant_distance_mapping : Boolean (default=True)
@@ -59,16 +50,10 @@
     print(ds.stats_dict['Distances']['mean'])
     """
 
-<<<<<<< HEAD
     def __init__(self, data, custom_features=None, backbone_inds='all',
                  get_all_distances=True, get_backbone_angles=True,
-                 get_backbone_dihedrals=True, temperature=300.0):
-=======
-    def __init__(self, data,
-                 get_distances=True, get_angles=True,
-                 get_dihedrals=True, temperature=300.0,
+                 get_backbone_dihedrals=True, temperature=300.0,
                  get_redundant_distance_mapping=True):
->>>>>>> ed3e1c01
         if torch.is_tensor(data):
             self.data = data.detach().numpy()
         else:
@@ -133,16 +118,19 @@
             'Dihedral_sines': []
         }
 
-<<<<<<< HEAD
+        self.order = []
+
         if get_all_distances:
             self._get_all_pairwise_distances()
             self._name_dict['Distances'] = self.distances
             #self._get_stats(self.distances, 'Distances')
+            self.order += ['Distances']
 
         if get_backbone_angles:
             self._get_backbone_angles()
             self._name_dict['Angles'].append(self.backbone_angles)
             #self._get_stats(self.angles, 'Angles')
+            self.order += ['Angles']
 
         if get_backbone_dihedrals:
             self._get_backbone_dihedrals()
@@ -150,6 +138,8 @@
             self._name_dict['Dihedral_sines'].append(self.backbone_dihedral_sines)
             #self._get_stats(self.dihedral_cosines, 'Dihedral_cosines')
             #self._get_stats(self.dihedral_sines, 'Dihedral_sines')
+            self.order += ['Dihedral_cosines']
+            self.order += ['Dihedral_sines']
 
     def _get_backbone_map(self):
         backbone_map = {mol_ind: bb_ind for bb_ind, mol_ind
@@ -157,32 +147,6 @@
         pad_map = {mol_ind: np.nan for mol_ind
                    in range(self.n_beads) if mol_ind not in self.backbone_inds}
         return {**backbone_map, **pad_map}
-=======
-        self.order = []
-
-        if get_distances:
-            self._get_pairwise_distances()
-            self._name_dict['Distances'] = self.distances
-            self._get_stats(self.distances, 'Distances')
-            self.order += ['Distances']
-            if get_redundant_distance_mapping:
-                self._get_redundant_distance_mapping()
-
-        if get_angles:
-            self._get_angles()
-            self._name_dict['Angles'] = self.angles
-            self._get_stats(self.angles, 'Angles')
-            self.order += ['Angles']
-
-        if get_dihedrals:
-            self._get_dihedrals()
-            self._name_dict['Dihedral_cosines'] = self.dihedral_cosines
-            self._name_dict['Dihedral_sines'] = self.dihedral_sines
-            self._get_stats(self.dihedral_cosines, 'Dihedral_cosines')
-            self._get_stats(self.dihedral_sines, 'Dihedral_sines')
-            self.order += ['Dihedral_cosines']
-            self.order += ['Dihedral_sines']
->>>>>>> ed3e1c01
 
     def _get_key(self, key, name):
         if name == 'Dihedral_cosines':
@@ -340,29 +304,17 @@
     def _get_distance_indices(self):
         """Determines indices of pairwise distance features
         """
-<<<<<<< HEAD
-        order = []
+        pair_order = []
         adj_backbone_pairs = []
         for increment in range(1, self.data.shape[1]):
             for i in range(self.data.shape[1] - increment):
-                order.append((i, i+increment))
+                pair_order.append((i, i+increment))
                 if self.backbone_inds is not None:
                     if (self._backbone_map[i+increment]
                         - self._backbone_map[i] == 1):
                         adj_backbone_pairs.append((i, i+increment))
-        self._order = order
+        self._pair_order = pair_order
         self._adj_backbone_pairs = adj_backbone_pairs
-=======
-        pair_order = []
-        adj_pairs = []
-        for increment in range(1, self.data.shape[1]):
-            for i in range(self.data.shape[1] - increment):
-                pair_order.append((i, i+increment))
-                if increment == 1:
-                    adj_pairs.append((i, i+increment))
-        self._pair_order = pair_order
-        self._adj_pairs = adj_pairs
->>>>>>> ed3e1c01
 
     def _get_stats(self, X, key):
         """Populates stats dictionary with mean and std of feature
