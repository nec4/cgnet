--- conflicted
+++ resolved
@@ -62,34 +62,8 @@
     forces_tensor_from_numpy = torch.from_numpy(forces[selection])
     coords_tensor_from_ds, forces_tensor_from_ds = ds[selection]
 
-<<<<<<< HEAD
-    assert xt_from_ds.requires_grad
-    np.testing.assert_array_equal(xt_from_numpy, xt_from_ds.detach().numpy())
-
-
-def test_cpu_mount():
-    # Make sure tensors are being mapped to cpu
-
-    selection = np.random.randint(20)
-    ds = MoleculeDataset(x, y)
-
-    np.testing.assert_equal(ds[selection][0].device.type, 'cpu')
-    np.testing.assert_equal(ds[selection][1].device.type, 'cpu')
-
-
-def test_gpu_mount():
-    # Make sure tensors are being mapped to gpu
-    if not torch.cuda.is_available():
-        raise SkipTest('GPU not available for testing.')
-    else:
-        selection = np.random.randint(20)
-        ds = MoleculeDataset(x, y, device=torch.device('cuda'))
-        np.testing.assert_equal(ds[selection][0].device.type, 'cuda')
-        np.testing.assert_equal(ds[selection][1].device.type, 'cuda')
-=======
     assert coords_tensor_from_ds.requires_grad
     np.testing.assert_array_equal(coords_tensor_from_numpy,
                                   coords_tensor_from_ds.detach().numpy())
     np.testing.assert_array_equal(forces_tensor_from_numpy,
-                                  forces_tensor_from_ds.detach().numpy())
->>>>>>> 74ea1dd6
+                                  forces_tensor_from_ds.detach().numpy())